mod block;
mod chunk;
mod cube_geometry;
mod camera;
mod instance;
pub mod physics;
pub mod player;
mod debug_overlay;
mod ui; // Added for Crosshair
mod world; // Add world module
mod raycast; // Add raycast module
mod wireframe_renderer; // Add wireframe_renderer module

use std::sync::Arc; // Added for Arc<Window>
use wgpu::Trace;
use winit::{
    application::ApplicationHandler, // Added for ApplicationHandler
    event::*,
    event_loop::{EventLoop, ActiveEventLoop, ControlFlow}, // Added ControlFlow
    window::{Window, WindowId}, // WindowId might be needed by ApplicationHandler methods
    keyboard::{KeyCode, PhysicalKey},
};

// Struct to hold application state and wgpu state
struct App { // Removed lifetime 'a
    window: Option<Arc<Window>>, // Changed to Option<Arc<Window>>
    state: Option<State>,      // Changed to Option<State> (State will also not have 'a)
    mouse_grabbed: bool,       // Added to track mouse grab state
    last_mouse_position: Option<winit::dpi::PhysicalPosition<f64>>, // Added to track last mouse position
}

impl App { // Removed lifetime 'a
    fn new() -> Self {
        Self {
            window: None,
            state: None,
            mouse_grabbed: false,
            last_mouse_position: None,
        }
    }

    // Helper method to manage mouse grab and cursor visibility
    fn set_mouse_grab(&mut self, grab: bool) {
        if let Some(window) = self.window.as_ref() {
            if grab {
                window.set_cursor_grab(winit::window::CursorGrabMode::Confined)
                    .or_else(|_e| window.set_cursor_grab(winit::window::CursorGrabMode::Locked))
                    .unwrap_or_else(|e| eprintln!("Failed to grab cursor: {:?}", e));
                window.set_cursor_visible(false);
            } else {
                window.set_cursor_grab(winit::window::CursorGrabMode::None)
                    .unwrap_or_else(|e| eprintln!("Failed to release cursor: {:?}", e));
                window.set_cursor_visible(true);
            }
            self.mouse_grabbed = grab;
        }
    }

    // New method to handle window events, adapted from ApplicationHandler::window_event
    fn handle_window_event(&mut self, event: WindowEvent, active_loop: &ActiveEventLoop) { // Renamed elwt to active_loop for clarity
        // --- Phase 1: Handle events that might change self.mouse_grabbed or cause an early exit ---
        // This phase operates on `&mut self` but NOT `&mut self.state` yet.
        let mut event_consumed_by_grab_logic = false;

        match event {
            WindowEvent::KeyboardInput {
                event: ref key_event,
                ..
            } if key_event.physical_key == PhysicalKey::Code(KeyCode::Escape) && key_event.state == ElementState::Pressed => {
                if self.mouse_grabbed {
                    self.set_mouse_grab(false); // Modifies self directly
                    event_consumed_by_grab_logic = true;
                } else {
                    active_loop.exit(); // Uses active_loop
                    return; // Early return, no further processing of this event
                }
            }
            WindowEvent::MouseInput { state: ElementState::Pressed, .. } => {
                if !self.mouse_grabbed {
                    self.set_mouse_grab(true); // Modifies self directly
                    // Optionally, mark as consumed if clicking to grab shouldn't also trigger game actions
                    // event_consumed_by_grab_logic = true;
                }
            }
            _ => {}
        }

        // --- Phase 2: Process event with State ---
        // Now, we can safely borrow `self.state.as_mut()` if the event wasn't fully handled by grab logic
        // or if grab logic doesn't preclude state processing.

        // We need `state` for most other event handling.
        let state = match self.state.as_mut() {
            Some(s) => s,
            // If state is None (e.g., after Resumed failed or before it ran),
            // most window events can't be processed meaningfully.
            None => return,
        };

        let mut event_handled_by_state_input = false;
        // Only pass event to state.input if not the Escape key press that was consumed by grab logic
        if !(event_consumed_by_grab_logic && matches!(event, WindowEvent::KeyboardInput { event: KeyEvent { physical_key: PhysicalKey::Code(KeyCode::Escape), state: ElementState::Pressed, .. }, .. })) {
            event_handled_by_state_input = state.input(&event);
        }

        let mut cursor_moved_while_grabbed = false;
        if self.mouse_grabbed {
            if let WindowEvent::CursorMoved { position, .. } = event {
                // This specific handling of CursorMoved when grabbed might be redundant
                // if DeviceEvent::MouseMotion is the primary source of camera updates.
                // However, if other UI elements depend on CursorMoved even when grabbed, this is relevant.
                // For now, we mark it as potentially handled to prevent default processing if grabbed.
                let mut mouse_delta = (0.0, 0.0); // This delta is local to CursorMoved, DeviceEvent provides its own
                if let Some(last_pos) = self.last_mouse_position {
                    mouse_delta.0 = position.x - last_pos.x;
                    mouse_delta.1 = position.y - last_pos.y;
                }
                self.last_mouse_position = Some(position);
                // state.process_mouse_motion(mouse_delta.0, mouse_delta.1); // This is usually done by DeviceEvent
                cursor_moved_while_grabbed = true; // If grabbed, consider CursorMoved handled at this level
            }
        }


        // --- Phase 3: Default event handling for non-consumed events ---
        // These are events that weren't an Escape toggle, a click-to-grab,
        // weren't consumed by state.input(), and weren't a CursorMoved while grabbed.
        if !event_consumed_by_grab_logic && !event_handled_by_state_input && !cursor_moved_while_grabbed {
            match event {
                WindowEvent::CloseRequested => {
                    active_loop.exit();
                }
                WindowEvent::Resized(physical_size) => {
                    state.resize(physical_size);
                }
                WindowEvent::RedrawRequested => {
                    // This is the correct place for rendering logic triggered by the system.
                    state.update();
                    match state.render() {
                        Ok(_) => {}
                        Err(wgpu::SurfaceError::Lost) => state.resize(state.size), // Use existing size
                        Err(wgpu::SurfaceError::OutOfMemory) => active_loop.exit(),
                        Err(e) => eprintln!("Error rendering: {:?}", e),
                    }
                }
                // Other WindowEvents like ScaleFactorChanged, ThemeChanged, etc.
                // can be handled here if needed.
                _ => {}
            }
        }
    }
}

impl ApplicationHandler for App {
    fn resumed(&mut self, event_loop: &ActiveEventLoop) {
        event_loop.set_control_flow(ControlFlow::Poll);

        if self.window.is_none() {
            let window_attributes = Window::default_attributes().with_title("Hello WGPU with ApplicationHandler!");
            let window_arc = Arc::new(event_loop.create_window(window_attributes).unwrap());
            self.window = Some(Arc::clone(&window_arc));
            let initial_size = window_arc.inner_size();

            let state = pollster::block_on(State::new(Arc::clone(&window_arc), initial_size));
            self.state = Some(state);
            self.set_mouse_grab(true); // Initial mouse grab
        }
    }

    fn window_event(
        &mut self,
        event_loop: &ActiveEventLoop,
        window_id: WindowId,
        event: WindowEvent,
    ) {
        if let Some(window) = self.window.as_ref() {
            if window.id() == window_id {
                self.handle_window_event(event, event_loop);
            }
        }
    }

    fn device_event(
        &mut self,
        _event_loop: &ActiveEventLoop, // Prefixed with underscore as it's not used
        _device_id: DeviceId,
        event: DeviceEvent,
    ) {
        match event {
            DeviceEvent::MouseMotion { delta } => {
                if self.mouse_grabbed {
                    if let Some(ref mut state_obj) = self.state {
                        state_obj.process_mouse_motion(delta.0, delta.1);
                    }
                }
            }
            // Handle other device events if needed
            _ => {}
        }
    }

    fn about_to_wait(&mut self, _event_loop: &ActiveEventLoop) { // Prefixed with underscore
        // This corresponds to the old Event::MainEventsCleared or Event::AboutToWait
        // Request a redraw continuously for animation, if the window exists.
        if let Some(window) = self.window.as_ref() {
            window.request_redraw();
        }
        // Note: RedrawRequested events will be handled in window_event
        // Rendering logic (update, render) will be triggered by WindowEvent::RedrawRequested
    }

    fn exiting(&mut self, _event_loop: &ActiveEventLoop) { // Prefixed with underscore
        // Corresponds to the old Event::LoopDestroyed or Event::LoopExiting
        println!("ApplicationHandler: Event loop is exiting. Cleaning up.");
        // Explicitly drop state and window if necessary, though Arc and Option should handle it.
        // self.state = None;
        // self.window = None;
    }

    // We might need to implement other methods like `new_events` or `memory_warning`
    // if specific behaviors are needed for those, but for now, the defaults are fine.
}

// Represents a single point on a shape.
// bytemuck is used to safely cast our struct into a slice of bytes that the GPU can understand.
#[repr(C)]
#[derive(Copy, Clone, Debug, bytemuck::Pod, bytemuck::Zeroable)]
pub struct Vertex { // Made public
    pub position: [f32; 3], // Made public
    pub color: [f32; 3],    // Made public
}

impl Vertex {
    // This describes the memory layout of a single vertex to the shader.
    pub fn desc() -> wgpu::VertexBufferLayout<'static> { // Made public
        wgpu::VertexBufferLayout {
            array_stride: std::mem::size_of::<Vertex>() as wgpu::BufferAddress,
            step_mode: wgpu::VertexStepMode::Vertex,
            attributes: &[
                wgpu::VertexAttribute {
                    offset: 0,
                    shader_location: 0, // Corresponds to `layout(location = 0)` in shader
                    format: wgpu::VertexFormat::Float32x3,
                },
                wgpu::VertexAttribute {
                    offset: std::mem::size_of::<[f32; 3]>() as wgpu::BufferAddress,
                    shader_location: 1, // Corresponds to `layout(location = 1)` in shader
                    format: wgpu::VertexFormat::Float32x3,
                },
            ],
        }
    }
}

// Our vertices for a triangle with colored corners.
// const VERTICES: &[Vertex] = &[
//     Vertex { position: [0.0, 0.5, 0.0], color: [1.0, 0.0, 0.0] },    // Top (Red)
//     Vertex { position: [-0.5, -0.5, 0.0], color: [0.0, 1.0, 0.0] }, // Bottom-left (Green)
//     Vertex { position: [0.5, -0.5, 0.0], color: [0.0, 0.0, 1.0] },  // Bottom-right (Blue)
// ];
// use crate::cube_geometry;
use crate::camera::CameraUniform; // Camera and CameraController removed
use crate::chunk::{CHUNK_WIDTH, CHUNK_HEIGHT, CHUNK_DEPTH}; // Import chunk dimensions, Chunk itself is not directly used in State anymore
use crate::cube_geometry::CubeFace; // Import CubeFace
use crate::player::Player; // Import Player
use crate::physics::PLAYER_EYE_HEIGHT; // For camera positioning
use glam::Mat4; // For view/projection matrix calculation
use crate::debug_overlay::DebugOverlay;
use crate::world::World;
use crate::raycast::BlockFace;
use glam::IVec3;
use crate::wireframe_renderer::WireframeRenderer; // Import WireframeRenderer
use std::collections::HashMap; // For storing chunk render data

// Struct to hold GPU buffers for a single chunk's mesh
struct ChunkRenderData {
    vertex_buffer: wgpu::Buffer,
    index_buffer: wgpu::Buffer,
    num_indices: u32,
}

// The State struct holds all of our wgpu-related objects.
struct State {
    surface: wgpu::Surface<'static>,
    device: wgpu::Device,
    queue: wgpu::Queue,
    config: wgpu::SurfaceConfiguration,
    size: winit::dpi::PhysicalSize<u32>,
    render_pipeline: wgpu::RenderPipeline,

    // Player replaces Camera and CameraController
    player: Player,

    // CameraUniform and related GPU resources are still needed for rendering
    camera_uniform: CameraUniform,
    camera_buffer: wgpu::Buffer,
    camera_bind_group: wgpu::BindGroup,

    // chunk: Chunk, // Replaced by world
    world: World,
    // New fields for managing multiple chunk meshes
    // chunk_vertex_buffer: Option<wgpu::Buffer>, // Removed
    // chunk_index_buffer: Option<wgpu::Buffer>, // Removed
    // num_chunk_indices: u32, // Removed
    chunk_render_data: HashMap<(i32, i32), ChunkRenderData>, // Stores VBs/IBs per chunk coord
    active_chunk_coords: Vec<(i32, i32)>, // Coords of chunks to render

    depth_texture: wgpu::Texture,
    depth_texture_view: wgpu::TextureView,
    debug_overlay: DebugOverlay,
<<<<<<< HEAD
    crosshair: ui::crosshair::Crosshair,
=======
    wireframe_renderer: WireframeRenderer, // For selected block outline

    selected_block: Option<(IVec3, BlockFace)>, // For raycasting result
>>>>>>> 07c2712f
}

impl State {
    async fn new(window_surface_target: Arc<Window>, initial_size: winit::dpi::PhysicalSize<u32>) -> Self {
        let instance = wgpu::Instance::new(&wgpu::InstanceDescriptor {
            backends: wgpu::Backends::all(),
            ..Default::default()
        });

        let surface = instance.create_surface(window_surface_target).unwrap();

        let adapter = instance
            .request_adapter(&wgpu::RequestAdapterOptions {
                power_preference: wgpu::PowerPreference::default(),
                compatible_surface: Some(&surface),
                force_fallback_adapter: false,
            })
            .await
            .unwrap();

        let (device, queue) = adapter
            .request_device(
                &wgpu::DeviceDescriptor {
                    required_features: wgpu::Features::empty(),
                    required_limits: wgpu::Limits::default(),
                    label: None,
                    memory_hints: wgpu::MemoryHints::default(),
                    trace: Trace::Off,
                },
                // None, // trace_path - Removed as it's an extra argument
            )
            .await
            .unwrap();

        let surface_caps = surface.get_capabilities(&adapter);
        let surface_format = surface_caps.formats[0];

        let config = wgpu::SurfaceConfiguration {
            usage: wgpu::TextureUsages::RENDER_ATTACHMENT,
            format: surface_format,
            width: initial_size.width,
            height: initial_size.height,
            present_mode: wgpu::PresentMode::Fifo,
            alpha_mode: surface_caps.alpha_modes[0],
            view_formats: vec![],
            desired_maximum_frame_latency: 2,
        };
        surface.configure(&device, &config);

        let shader = device.create_shader_module(wgpu::ShaderModuleDescriptor {
            label: Some("Shader"),
            source: wgpu::ShaderSource::Wgsl(include_str!("shader.wgsl").into()),
        });

        let camera_bind_group_layout = device.create_bind_group_layout(&wgpu::BindGroupLayoutDescriptor {
            entries: &[
                wgpu::BindGroupLayoutEntry {
                    binding: 0,
                    visibility: wgpu::ShaderStages::VERTEX,
                    ty: wgpu::BindingType::Buffer {
                        ty: wgpu::BufferBindingType::Uniform,
                        has_dynamic_offset: false,
                        min_binding_size: None,
                    },
                    count: None,
                }
            ],
            label: Some("camera_bind_group_layout"),
        });

        let render_pipeline_layout =
            device.create_pipeline_layout(&wgpu::PipelineLayoutDescriptor {
                label: Some("Render Pipeline Layout"),
                bind_group_layouts: &[&camera_bind_group_layout],
                push_constant_ranges: &[],
            });

        let render_pipeline = device.create_render_pipeline(&wgpu::RenderPipelineDescriptor {
            label: Some("Render Pipeline"),
            layout: Some(&render_pipeline_layout),
            vertex: wgpu::VertexState {
                module: &shader,
                entry_point: Some("vs_main"),
                // Only Vertex::desc() now, no InstanceRaw::desc()
                buffers: &[Vertex::desc()],
                compilation_options: wgpu::PipelineCompilationOptions::default(),
            },
            fragment: Some(wgpu::FragmentState {
                module: &shader,
                entry_point: Some("fs_main"),
                targets: &[Some(wgpu::ColorTargetState {
                    format: config.format,
                    blend: Some(wgpu::BlendState::REPLACE),
                    write_mask: wgpu::ColorWrites::ALL,
                })],
                compilation_options: wgpu::PipelineCompilationOptions::default(),
            }),
            primitive: wgpu::PrimitiveState {
                topology: wgpu::PrimitiveTopology::TriangleList,
                strip_index_format: None,
                front_face: wgpu::FrontFace::Ccw,
                cull_mode: Some(wgpu::Face::Back), // Still use back-face culling GPU-side
                polygon_mode: wgpu::PolygonMode::Fill,
                unclipped_depth: false,
                conservative: false,
            },
            depth_stencil: Some(wgpu::DepthStencilState {
                format: wgpu::TextureFormat::Depth32Float,
                depth_write_enabled: true,
                depth_compare: wgpu::CompareFunction::Less,
                stencil: wgpu::StencilState::default(),
                bias: wgpu::DepthBiasState::default(),
            }),
            multisample: wgpu::MultisampleState::default(),
            multiview: None,
            cache: None,
        });

        // Player setup
        let initial_player_position = glam::Vec3::new(
            CHUNK_WIDTH as f32 / 2.0,
            (CHUNK_HEIGHT / 2) as f32 + 2.0, // Start slightly above the surface
            CHUNK_DEPTH as f32 / 2.0,
        );
        let initial_yaw = -std::f32::consts::FRAC_PI_2; // Look along -Z
        let initial_pitch = 0.0;
        let mouse_sensitivity = 0.003; // Same as old CameraController

        let player = Player::new(
            initial_player_position,
            initial_yaw,
            initial_pitch,
            mouse_sensitivity,
        );

        // CameraUniform setup - still needed, but will be updated by Player's state
        // We need a temporary Camera struct or matrix to initialize it the first time.
        // Or, we can update it in the first call to State::update().
        // For now, let's initialize it with identity, it will be updated before first render.
        let camera_uniform = CameraUniform::new();
        // camera_uniform.update_view_proj(&camera); // This will be done in State::update

        use wgpu::util::DeviceExt; // For create_buffer_init
        let camera_buffer = device.create_buffer_init(
            &wgpu::util::BufferInitDescriptor {
                label: Some("Camera Buffer"),
                contents: bytemuck::cast_slice(&[camera_uniform]),
                usage: wgpu::BufferUsages::UNIFORM | wgpu::BufferUsages::COPY_DST,
            }
        );
        let camera_bind_group = device.create_bind_group(&wgpu::BindGroupDescriptor {
            layout: &camera_bind_group_layout,
            entries: &[
                wgpu::BindGroupEntry {
                    binding: 0,
                    resource: camera_buffer.as_entire_binding(),
                }
            ],
            label: Some("camera_bind_group"),
        });

        // World initialization
        let world = World::new(); // Create an empty world
        // Initial chunk generation and meshing will happen in the first `State::update()` call.

        // Depth texture
        let depth_texture_desc = wgpu::TextureDescriptor {
            size: wgpu::Extent3d {
                width: config.width,
                height: config.height,
                depth_or_array_layers: 1,
            },
            mip_level_count: 1,
            sample_count: 1,
            dimension: wgpu::TextureDimension::D2,
            format: wgpu::TextureFormat::Depth32Float,
            usage: wgpu::TextureUsages::RENDER_ATTACHMENT,
            label: Some("Depth Texture"),
            view_formats: &[],
        };
        let depth_texture = device.create_texture(&depth_texture_desc);
        let depth_texture_view = depth_texture.create_view(&wgpu::TextureViewDescriptor::default());

        let debug_overlay = DebugOverlay::new(&device, &config);
<<<<<<< HEAD
        let crosshair = ui::crosshair::Crosshair::new(&device, &config);
=======
        let wireframe_renderer = WireframeRenderer::new(&device, &config, &camera_bind_group_layout);
>>>>>>> 07c2712f

        let state = Self {
            surface,
            device,
            queue,
            config,
            size: initial_size,
            render_pipeline,
            player, // Player is now part of State
            camera_uniform,
            camera_buffer,
            camera_bind_group,
            // camera and camera_controller removed
            // chunk, // Replaced by world
            world,
            // chunk_vertex_buffer: None, // Removed
            // chunk_index_buffer: None, // Removed
            // num_chunk_indices: 0, // Removed
            chunk_render_data: HashMap::new(),
            active_chunk_coords: Vec::new(),
            depth_texture,
            depth_texture_view,
            debug_overlay,
<<<<<<< HEAD
            crosshair,
=======
            wireframe_renderer,
            selected_block: None,
>>>>>>> 07c2712f
        };

        // Initial chunk loading and meshing will be handled by the first `update` call.
        // state.build_chunk_mesh(); // Old call for single chunk

        state
    }

    // fn build_chunk_mesh(&mut self) { // Old signature for single chunk
    // New signature: takes chunk coords, and accesses World to get chunk data
    fn build_or_rebuild_chunk_mesh(&mut self, chunk_cx: i32, chunk_cz: i32) {
        let mut chunk_mesh_vertices: Vec<Vertex> = Vec::new();
        let mut chunk_mesh_indices: Vec<u16> = Vec::new();
        let mut current_vertex_offset: u16 = 0;

        // Get the specific chunk from the world
        // We might need a mutable borrow of world here if get_chunk isn't sufficient
        // or if we want to generate the chunk if it doesn't exist (though get_or_create_chunk is for that)
        // For mesh building, we assume the chunk exists and has its block data.
        let chunk_opt = self.world.get_chunk(chunk_cx, chunk_cz);
        if chunk_opt.is_none() {
            // This case should ideally be handled by the caller:
            // ensure chunk exists and is generated before trying to mesh it.
            // For now, if it doesn't exist, we can't mesh it.
            // Or, we could use get_or_create_chunk if world was mut.
            // Let's assume `update` ensures chunks are loaded before calling this.
            eprintln!("Attempted to build mesh for non-existent or non-generated chunk ({}, {})", chunk_cx, chunk_cz);
            // Remove any existing render data if we decide to "unload" it visually
            self.chunk_render_data.remove(&(chunk_cx, chunk_cz));
            return;
        }
        let chunk = chunk_opt.unwrap(); // Safe due to check above

        // Vertex positions need to be relative to the chunk's origin in world space.
        // A block at local chunk coords (lx, ly, lz) for a chunk at (cx, cz)
        // will have its base corner at world coords:
        // (cx * CHUNK_WIDTH + lx, ly, cz * CHUNK_DEPTH + lz)
        let chunk_world_origin_x = chunk_cx as f32 * CHUNK_WIDTH as f32;
        let chunk_world_origin_z = chunk_cz as f32 * CHUNK_DEPTH as f32;


        for lx in 0..CHUNK_WIDTH {
            for ly in 0..CHUNK_HEIGHT {
                for lz in 0..CHUNK_DEPTH {
                    if let Some(block) = chunk.get_block(lx, ly, lz) {
                        if block.is_solid() {
                            let block_color = match block.block_type {
                                crate::block::BlockType::Dirt => [0.5, 0.25, 0.05],
                                crate::block::BlockType::Grass => [0.0, 0.8, 0.1],
                                crate::block::BlockType::Air => continue,
                            };

                            // Calculate the world center of the current block
                            // Local center is (lx+0.5, ly+0.5, lz+0.5)
                            // World center is (chunk_world_origin_x + lx + 0.5, ly + 0.5, chunk_world_origin_z + lz + 0.5)
                            let current_block_world_center = glam::Vec3::new(
                                chunk_world_origin_x + lx as f32 + 0.5,
                                ly as f32 + 0.5, // Y is absolute block coordinate
                                chunk_world_origin_z + lz as f32 + 0.5
                            );

                            // Face culling logic: Check neighbors
                            // Neighbors can be in the same chunk or adjacent chunks.
                            let face_definitions: [(CubeFace, (i32, i32, i32)); 6] = [
                                (CubeFace::Front,  (0, 0, -1)), // Relative to current block: (lx, ly, lz-1)
                                (CubeFace::Back,   (0, 0, 1)),  // (lx, ly, lz+1)
                                (CubeFace::Right,  (1, 0, 0)),  // (lx+1, ly, lz)
                                (CubeFace::Left,   (-1, 0, 0)), // (lx-1, ly, lz)
                                (CubeFace::Top,    (0, 1, 0)),  // (lx, ly+1, lz)
                                (CubeFace::Bottom, (0, -1, 0)), // (lx, ly-1, lz)
                            ];

                            for (face_type, offset) in face_definitions.iter() {
                                // Calculate absolute world coordinates of the neighbor block to check
                                let neighbor_world_bx = chunk_world_origin_x as i32 + lx as i32 + offset.0;
                                let neighbor_world_by = ly as i32 + offset.1; // Y is absolute
                                let neighbor_world_bz = chunk_world_origin_z as i32 + lz as i32 + offset.2;

                                let mut is_face_visible = true;
                                // Check if neighbor is outside world bounds (e.g. y < 0 or y >= CHUNK_HEIGHT)
                                if neighbor_world_by < 0 || neighbor_world_by >= CHUNK_HEIGHT as i32 {
                                    // Neighbor is outside vertical build limit, face is visible
                                } else {
                                    // Query the world for the neighbor block
                                    if let Some(neighbor_block) = self.world.get_block_at_world(
                                        neighbor_world_bx as f32,
                                        neighbor_world_by as f32,
                                        neighbor_world_bz as f32
                                    ) {
                                        if neighbor_block.is_solid() {
                                            is_face_visible = false;
                                        }
                                    }
                                    // If neighbor_block is None (e.g. chunk not loaded), face is visible.
                                }


                                if is_face_visible {
                                    let vertices_template = face_type.get_vertices_template();
                                    let local_indices = face_type.get_local_indices();

                                    for v_template in vertices_template {
                                        chunk_mesh_vertices.push(Vertex {
                                            // Vertex positions are already relative to block center.
                                            // We add the block's world center to get final world vertex positions.
                                            position: (current_block_world_center + glam::Vec3::from(v_template.position)).into(),
                                            color: block_color,
                                        });
                                    }
                                    for local_idx in local_indices {
                                        chunk_mesh_indices.push(current_vertex_offset + local_idx);
                                    }
                                    current_vertex_offset += vertices_template.len() as u16;
                                }
                            }
                        }
                    }
                }
            }
        }

        if !chunk_mesh_vertices.is_empty() && !chunk_mesh_indices.is_empty() {
            use wgpu::util::DeviceExt;
            let vertex_buffer = self.device.create_buffer_init(&wgpu::util::BufferInitDescriptor {
                label: Some(&format!("Chunk VB ({}, {})", chunk_cx, chunk_cz)),
                contents: bytemuck::cast_slice(&chunk_mesh_vertices),
                usage: wgpu::BufferUsages::VERTEX,
            });
            let index_buffer = self.device.create_buffer_init(&wgpu::util::BufferInitDescriptor {
                label: Some(&format!("Chunk IB ({}, {})", chunk_cx, chunk_cz)),
                contents: bytemuck::cast_slice(&chunk_mesh_indices),
                usage: wgpu::BufferUsages::INDEX,
            });

            self.chunk_render_data.insert((chunk_cx, chunk_cz), ChunkRenderData {
                vertex_buffer,
                index_buffer,
                num_indices: chunk_mesh_indices.len() as u32,
            });
        } else {
            // No visible faces, or chunk is empty. Remove existing render data if any.
            self.chunk_render_data.remove(&(chunk_cx, chunk_cz));
        }
    }


    pub fn resize(&mut self, new_size: winit::dpi::PhysicalSize<u32>) {
        if new_size.width > 0 && new_size.height > 0 {
            self.size = new_size;
            self.config.width = new_size.width;
            self.config.height = new_size.height;
            // self.camera.aspect = self.config.width as f32 / self.config.height as f32; // Removed, self.camera no longer exists

            let depth_texture_desc = wgpu::TextureDescriptor {
                size: wgpu::Extent3d {
                    width: self.config.width,
                    height: self.config.height,
                    depth_or_array_layers: 1,
                },
                mip_level_count: 1,
                sample_count: 1,
                dimension: wgpu::TextureDimension::D2,
                format: wgpu::TextureFormat::Depth32Float,
                usage: wgpu::TextureUsages::RENDER_ATTACHMENT,
                label: Some("Depth Texture (Resized)"),
                view_formats: &[],
            };
            self.depth_texture = self.device.create_texture(&depth_texture_desc);
            self.depth_texture_view = self.depth_texture.create_view(&wgpu::TextureViewDescriptor::default());

            self.surface.configure(&self.device, &self.config);
            self.debug_overlay.resize(new_size.width, new_size.height, &self.queue); // Added &self.queue
            self.crosshair.resize(new_size, &self.queue);
        }
    }

    pub fn process_mouse_motion(&mut self, delta_x: f64, delta_y: f64) {
        // Sensitivity check is handled inside player.process_mouse_movement if needed,
        // or we assume it's always active if called.
        // The player's mouse_sensitivity field is used by its own method.
        self.player.process_mouse_movement(delta_x, delta_y);
    }

    fn input(&mut self, event: &WindowEvent) -> bool {
        match event {
            WindowEvent::KeyboardInput {
                event:
                    KeyEvent {
                        physical_key: PhysicalKey::Code(key_code),
                        state,
                        ..
                    },
                ..
            } => {
                let is_pressed = *state == ElementState::Pressed;
                match key_code {
                    KeyCode::KeyW | KeyCode::ArrowUp => {
                        self.player.movement_intention.forward = is_pressed; true
                    }
                    KeyCode::KeyS | KeyCode::ArrowDown => {
                        self.player.movement_intention.backward = is_pressed; true
                    }
                    KeyCode::KeyA | KeyCode::ArrowLeft => {
                        self.player.movement_intention.left = is_pressed; true
                    }
                    KeyCode::KeyD | KeyCode::ArrowRight => {
                        self.player.movement_intention.right = is_pressed; true
                    }
                    KeyCode::Space => {
                        // For player, Space is jump. "Up" movement (flying) is removed.
                        self.player.movement_intention.jump = is_pressed; true
                    }
                    KeyCode::ShiftLeft | KeyCode::ShiftRight => {
                        // "Down" movement (flying) is removed. Shift could be for sprinting or crouching later.
                        // For now, it does nothing with the player controller.
                        false // Or handle as sprint/crouch if implemented
                    }
                    KeyCode::Escape => false, // Escape is handled by App for mouse grab
                    KeyCode::F3 => {
                        if is_pressed { // Only toggle on press
                            self.debug_overlay.toggle_visibility();
                        }
                        true // Event handled regardless of press/release to consume it
                    }
                    _ => false,
                }
            }
            _ => false,
        }
    }

    fn update(&mut self) {
        // TODO: Calculate actual delta time instead of fixed value
        let dt_secs = 1.0 / 60.0; // Using f32 directly for physics

        // 1. Determine current and required chunks
        let player_pos = self.player.position;
        let current_chunk_x = (player_pos.x / CHUNK_WIDTH as f32).floor() as i32;
        let current_chunk_z = (player_pos.z / CHUNK_DEPTH as f32).floor() as i32;

        let mut new_active_chunk_coords = Vec::new();
        let render_distance = 1; // Render 1 chunk around current = 3x3 grid (current +/- 1)
        for dx in -render_distance..=render_distance {
            for dz in -render_distance..=render_distance {
                let target_cx = current_chunk_x + dx;
                let target_cz = current_chunk_z + dz;
                new_active_chunk_coords.push((target_cx, target_cz));

                // Ensure chunk data exists (generate if new)
                // Note: get_or_create_chunk needs &mut self.world
                let _ = self.world.get_or_create_chunk(target_cx, target_cz);

                // Ensure mesh exists (build if new or outdated)
                // We only rebuild if it's not in chunk_render_data.
                // A more sophisticated system would track "dirty" chunks.
                if !self.chunk_render_data.contains_key(&(target_cx, target_cz)) {
                    // This needs to borrow `self` mutably, which `world.get_or_create_chunk` also does.
                    // This is tricky. We might need to collect coords first, then iterate again for meshing.
                    // For now, let's assume get_or_create_chunk doesn't invalidate references needed by build_or_rebuild_chunk_mesh
                    // or that build_or_rebuild_chunk_mesh fetches its own chunk reference.
                    // The current build_or_rebuild_chunk_mesh fetches its own immutable chunk reference from self.world.
                    // So, the mutable borrow of self.world for get_or_create_chunk must end before build_or_rebuild_chunk_mesh
                    // borrows self.world immutably.
                    // This implies a two-pass approach or careful management.

                    // Let's try a simplified approach for now:
                    // Pass 1: Ensure all chunks in `world.chunks` are generated.
                    // Pass 2: Iterate `new_active_chunk_coords` and build meshes if not present in `chunk_render_data`.
                    // This is what's implicitly happening as `get_or_create_chunk` is called above,
                    // and then `build_or_rebuild_chunk_mesh` is called below if needed.
                    // The main issue is `build_or_rebuild_chunk_mesh` needs `&mut self` to store render data.
                }
            }
        }

        // Update the list of active chunk coordinates for rendering
        self.active_chunk_coords = new_active_chunk_coords; // No need to clone here if new_active_chunk_coords is already a new Vec

        // Pass 2: Build meshes for newly activated chunks or those needing an update
        let mut coords_to_mesh: Vec<(i32, i32)> = Vec::new();
        for &(cx, cz) in &self.active_chunk_coords { // Iterate over self.active_chunk_coords immutably
            if !self.chunk_render_data.contains_key(&(cx, cz)) {
                coords_to_mesh.push((cx, cz)); // Collect coordinates
            }
        }

        // Now iterate over the separate Vec, allowing mutable borrows of self
        for (cx, cz) in coords_to_mesh {
            // Since world.get_or_create_chunk was called earlier for (cx,cz),
            // the chunk data should exist in self.world.
            // Now call build_or_rebuild_chunk_mesh which takes &mut self.
            self.build_or_rebuild_chunk_mesh(cx, cz);
        }

        // (Future: Unload meshes for chunks no longer in active_chunk_coords)
        // self.chunk_render_data.retain(|coord, _| self.active_chunk_coords.contains(coord));


        // 2. Update player physics and collision (now using self.world)
        self.player.update_physics_and_collision(dt_secs, &self.world);

        // New: Perform raycasting
        const RAYCAST_MAX_DISTANCE: f32 = 5.0;
        self.selected_block = crate::raycast::cast_ray(&self.player, &self.world, RAYCAST_MAX_DISTANCE);
        // For debugging:
        // if let Some((pos, face)) = self.selected_block {
        //     println!("Selected block: {:?} at face {:?}", pos, face);
        // }


        // 3. Update camera view based on player state
        let camera_eye = self.player.position + glam::Vec3::new(0.0, PLAYER_EYE_HEIGHT, 0.0);

        // Calculate target based on player's yaw and pitch
        // This logic is similar to how CameraController used to calculate its target.
        let camera_front = glam::Vec3::new(
            self.player.yaw.cos() * self.player.pitch.cos(),
            self.player.pitch.sin(),
            self.player.yaw.sin() * self.player.pitch.cos(),
        ).normalize();
        let camera_target = camera_eye + camera_front;

        let view_matrix = Mat4::look_at_rh(camera_eye, camera_target, glam::Vec3::Y);

        // Projection matrix (aspect ratio might need to be updated if window resizes,
        // which is handled by resize() method for config, but perspective_rh needs it too)
        let aspect_ratio = self.config.width as f32 / self.config.height as f32;
        let fovy_radians = 45.0f32.to_radians(); // Example FOV, could be configurable
        let znear = 0.1;
        let zfar = 1000.0; // Make sure this is far enough
        let projection_matrix = Mat4::perspective_rh(fovy_radians, aspect_ratio, znear, zfar);

        let view_proj_matrix = projection_matrix * view_matrix;
        self.camera_uniform.view_proj = view_proj_matrix.to_cols_array_2d();

        // 3. Write updated camera uniform to GPU buffer
        self.queue.write_buffer(&self.camera_buffer, 0, bytemuck::cast_slice(&[self.camera_uniform]));

        // Chunk mesh is static for now after initial build.
        // If blocks could change, we would call self.build_chunk_mesh() here or when a change occurs.

        // Update debug overlay
        self.debug_overlay.update(self.player.position);
    }

    fn render(&mut self) -> Result<(), wgpu::SurfaceError> {
        // Prepare debug overlay text before getting the current texture
        // This is important because brush.queue() might involve GPU operations
        if let Err(e) = self.debug_overlay.prepare(&self.device, &self.queue) {
            eprintln!("Failed to prepare debug overlay: {:?}", e);
            // Decide if this error is critical. For a debug overlay, maybe not.
        }

        let output = self.surface.get_current_texture()?;
        let view = output
            .texture
            .create_view(&wgpu::TextureViewDescriptor::default());

        let mut encoder = self
            .device
            .create_command_encoder(&wgpu::CommandEncoderDescriptor {
                label: Some("Render Encoder"),
            });

        {
            let mut render_pass = encoder.begin_render_pass(&wgpu::RenderPassDescriptor {
                label: Some("Render Pass"),
                color_attachments: &[Some(wgpu::RenderPassColorAttachment {
                    view: &view,
                    resolve_target: None,
                    ops: wgpu::Operations {
                        load: wgpu::LoadOp::Clear(wgpu::Color {
                            r: 0.1, g: 0.2, b: 0.3, a: 1.0,
                        }),
                        store: wgpu::StoreOp::Store,
                    },
                })],
                depth_stencil_attachment: Some(wgpu::RenderPassDepthStencilAttachment {
                    view: &self.depth_texture_view,
                    depth_ops: Some(wgpu::Operations {
                        load: wgpu::LoadOp::Clear(1.0),
                        store: wgpu::StoreOp::Store,
                    }),
                    stencil_ops: None,
                }),
                timestamp_writes: None,
                occlusion_query_set: None,
            });

            render_pass.set_pipeline(&self.render_pipeline);
            render_pass.set_bind_group(0, &self.camera_bind_group, &[]);

            // Iterate over active chunks and render them
            for chunk_coord in &self.active_chunk_coords {
                if let Some(render_data) = self.chunk_render_data.get(chunk_coord) {
                    if render_data.num_indices > 0 {
                        render_pass.set_vertex_buffer(0, render_data.vertex_buffer.slice(..));
                        render_pass.set_index_buffer(render_data.index_buffer.slice(..), wgpu::IndexFormat::Uint16);
                        render_pass.draw_indexed(0..render_data.num_indices, 0, 0..1);
                    }
                }
            }

            // New: Render selected block wireframe
            if let Some((block_coords, _)) = self.selected_block {
                self.wireframe_renderer.update_model_matrix(block_coords);
                // The camera bind group (group 0) is already set by the main world render pass.
                // The WireframeRenderer's draw method will set its own pipeline and bind group 1.
                self.wireframe_renderer.draw(&mut render_pass, &self.queue);
            }

            // Render debug overlay
            // self.debug_overlay.render(&mut render_pass); // Moved to its own pass
        } // Main 3D render pass ends

        // Crosshair Pass
        {
            let mut crosshair_render_pass = encoder.begin_render_pass(&wgpu::RenderPassDescriptor {
                label: Some("Crosshair Render Pass"),
                color_attachments: &[Some(wgpu::RenderPassColorAttachment {
                    view: &view,
                    resolve_target: None,
                    ops: wgpu::Operations {
                        load: wgpu::LoadOp::Load, // Load results of 3D pass
                        store: wgpu::StoreOp::Store,
                    },
                })],
                depth_stencil_attachment: None, // No depth for crosshair
                timestamp_writes: None,
                occlusion_query_set: None,
            });
            self.crosshair.draw(&mut crosshair_render_pass);
        } // Crosshair pass ends

        // Debug Text Pass
        // The debug_overlay.prepare() was called at the beginning of render()
        // Now, draw it in its own pass.
        {
            let mut debug_text_render_pass = encoder.begin_render_pass(&wgpu::RenderPassDescriptor {
                label: Some("Debug Text Render Pass"),
                color_attachments: &[Some(wgpu::RenderPassColorAttachment {
                    view: &view, // Use the same texture view
                    resolve_target: None,
                    ops: wgpu::Operations {
                        load: wgpu::LoadOp::Load, // Load results of crosshair pass
                        store: wgpu::StoreOp::Store, // Store the debug text
                    },
                })],
                // Debug text DOES use depth testing, as per its pipeline setup
                depth_stencil_attachment: Some(wgpu::RenderPassDepthStencilAttachment {
                    view: &self.depth_texture_view, // Reuse main depth texture
                    depth_ops: Some(wgpu::Operations {
                        load: wgpu::LoadOp::Load, // Load depth from main pass
                        store: wgpu::StoreOp::Store, // Text can write to depth if needed
                    }),
                    stencil_ops: None,
                }),
                timestamp_writes: None,
                occlusion_query_set: None,
            });
            self.debug_overlay.render(&mut debug_text_render_pass);
        } // Debug text pass ends


        self.queue.submit(Some(encoder.finish()));
        output.present();

        Ok(())
    }
}

pub async fn run() {
    env_logger::init();
    // API Change: EventLoop::new() now returns a Result, which we unwrap.
    let event_loop = EventLoop::new().unwrap();
    // Corrected: winit 0.30 window creation - This will move into ApplicationHandler
    // let window = event_loop.create_window(Window::default_attributes().with_title("Hello WGPU!")).unwrap();
    // let mut state = State::new(window.clone()).await; // If window were Arc'd here

    // API Change: The event loop closure now takes different arguments.
    // The `elwt` (Event Loop Window Target) is used to control the loop (e.g., to exit).
    // OLD event_loop.run CALL WILL BE REPLACED BY run_app
    /*
    event_loop.run(move |event, elwt| {
        match event {
            Event::WindowEvent {
                ref event,
                window_id,
            } if window_id == state.window().id() => { // state would be part of App
                if !state.input(event) {
                    match event {
                        WindowEvent::CloseRequested
                        // API Change: The keyboard event structure is different now.
                        | WindowEvent::KeyboardInput {
                            event:
                                KeyEvent {
                                    physical_key: PhysicalKey::Code(KeyCode::Escape),
                                    state: ElementState::Pressed,
                                    ..
                                },
                            ..
                        } => {
                            elwt.exit(); // Corrected: Use elwt.exit() for winit 0.30
                        }
                        WindowEvent::Resized(physical_size) => {
                            state.resize(*physical_size);
                        }
                        // API Change: RedrawRequested is now a WindowEvent.
                        WindowEvent::RedrawRequested => {
                            state.update();
                            match state.render() {
                                Ok(_) => {}
                                Err(wgpu::SurfaceError::Lost) => state.resize(state.size),
                                // Corrected: Use elwt.exit() for winit 0.30
                                Err(wgpu::SurfaceError::OutOfMemory) => elwt.exit(),
                                Err(e) => eprintln!("{:?}", e),
                            }
                        }
                        _ => {}
                    }
                }
            }
            // API Change: AboutToWait is the new place to request a redraw for continuous rendering.
            Event::AboutToWait => {
                // state.window().request_redraw(); // window would be part of App
            }
            _ => {}
        }
    }).unwrap();
    */
    // let mut app = App::new(); // This was the first instance, now removed.
    // event_loop.run_app(&mut app) will return Result, so unwrap or handle
    // The unwrap is fine for an example, but actual error handling might be better.
    // Create the App instance (which now implements ApplicationHandler)
    let mut app = App::new(); // This is the one that's actually used.

    // Run the event loop using run_app
    // run_app takes ownership of the event_loop and mutable reference to the app.
    // It doesn't return until the event loop exits.
    // The .unwrap() here handles potential errors from event_loop.run_app itself,
    // though for winit, run_app typically doesn't return a Result that needs unwrapping
    // unless specific platform extensions are used or if EventLoop::new() failed.
    // The primary error source was EventLoop::new(), which is already unwrap()'d.
    // For winit 0.29/0.30, run_app does not return a Result.
    event_loop.run_app(&mut app).unwrap();
    // If run_app did return a Result<Result<(), Error>, EventLoopError> or similar,
    // more careful error handling might be needed.
    // However, the typical signature is `pub fn run_app<A: ApplicationHandler>(self, app: A) -> Result<(), EventLoopError>`
    // or on some platforms `pub fn run_app<A: ApplicationHandler>(self, app: A)` (no Result).
    // The `unwrap()` is kept here assuming the `EventLoop::run` it replaces also had an unwrap,
    // but it might need removal if `run_app` for the target winit version doesn't return a Result.
    // Checking winit 0.30 docs: `run_app` returns `Result<(), EventLoopError>`. So unwrap is appropriate.

}

fn main() {
    pollster::block_on(run());
}<|MERGE_RESOLUTION|>--- conflicted
+++ resolved
@@ -1,35 +1,37 @@
 mod block;
+mod camera;
 mod chunk;
 mod cube_geometry;
-mod camera;
+mod debug_overlay;
 mod instance;
 pub mod physics;
 pub mod player;
-mod debug_overlay;
+mod raycast; // Add raycast module
 mod ui; // Added for Crosshair
-mod world; // Add world module
-mod raycast; // Add raycast module
-mod wireframe_renderer; // Add wireframe_renderer module
+mod wireframe_renderer;
+mod world; // Add world module // Add wireframe_renderer module
 
 use std::sync::Arc; // Added for Arc<Window>
 use wgpu::Trace;
 use winit::{
     application::ApplicationHandler, // Added for ApplicationHandler
     event::*,
-    event_loop::{EventLoop, ActiveEventLoop, ControlFlow}, // Added ControlFlow
+    event_loop::{ActiveEventLoop, ControlFlow, EventLoop}, // Added ControlFlow
+    keyboard::{KeyCode, PhysicalKey},
     window::{Window, WindowId}, // WindowId might be needed by ApplicationHandler methods
-    keyboard::{KeyCode, PhysicalKey},
 };
 
 // Struct to hold application state and wgpu state
-struct App { // Removed lifetime 'a
+struct App {
+    // Removed lifetime 'a
     window: Option<Arc<Window>>, // Changed to Option<Arc<Window>>
-    state: Option<State>,      // Changed to Option<State> (State will also not have 'a)
-    mouse_grabbed: bool,       // Added to track mouse grab state
+    state: Option<State>,        // Changed to Option<State> (State will also not have 'a)
+    mouse_grabbed: bool,         // Added to track mouse grab state
     last_mouse_position: Option<winit::dpi::PhysicalPosition<f64>>, // Added to track last mouse position
 }
 
-impl App { // Removed lifetime 'a
+impl App {
+    // Removed lifetime 'a
     fn new() -> Self {
         Self {
             window: None,
@@ -43,12 +45,14 @@
     fn set_mouse_grab(&mut self, grab: bool) {
         if let Some(window) = self.window.as_ref() {
             if grab {
-                window.set_cursor_grab(winit::window::CursorGrabMode::Confined)
+                window
+                    .set_cursor_grab(winit::window::CursorGrabMode::Confined)
                     .or_else(|_e| window.set_cursor_grab(winit::window::CursorGrabMode::Locked))
                     .unwrap_or_else(|e| eprintln!("Failed to grab cursor: {:?}", e));
                 window.set_cursor_visible(false);
             } else {
-                window.set_cursor_grab(winit::window::CursorGrabMode::None)
+                window
+                    .set_cursor_grab(winit::window::CursorGrabMode::None)
                     .unwrap_or_else(|e| eprintln!("Failed to release cursor: {:?}", e));
                 window.set_cursor_visible(true);
             }
@@ -57,7 +61,8 @@
     }
 
     // New method to handle window events, adapted from ApplicationHandler::window_event
-    fn handle_window_event(&mut self, event: WindowEvent, active_loop: &ActiveEventLoop) { // Renamed elwt to active_loop for clarity
+    fn handle_window_event(&mut self, event: WindowEvent, active_loop: &ActiveEventLoop) {
+        // Renamed elwt to active_loop for clarity
         // --- Phase 1: Handle events that might change self.mouse_grabbed or cause an early exit ---
         // This phase operates on `&mut self` but NOT `&mut self.state` yet.
         let mut event_consumed_by_grab_logic = false;
@@ -66,7 +71,9 @@
             WindowEvent::KeyboardInput {
                 event: ref key_event,
                 ..
-            } if key_event.physical_key == PhysicalKey::Code(KeyCode::Escape) && key_event.state == ElementState::Pressed => {
+            } if key_event.physical_key == PhysicalKey::Code(KeyCode::Escape)
+                && key_event.state == ElementState::Pressed =>
+            {
                 if self.mouse_grabbed {
                     self.set_mouse_grab(false); // Modifies self directly
                     event_consumed_by_grab_logic = true;
@@ -75,7 +82,10 @@
                     return; // Early return, no further processing of this event
                 }
             }
-            WindowEvent::MouseInput { state: ElementState::Pressed, .. } => {
+            WindowEvent::MouseInput {
+                state: ElementState::Pressed,
+                ..
+            } => {
                 if !self.mouse_grabbed {
                     self.set_mouse_grab(true); // Modifies self directly
                     // Optionally, mark as consumed if clicking to grab shouldn't also trigger game actions
@@ -99,7 +109,19 @@
 
         let mut event_handled_by_state_input = false;
         // Only pass event to state.input if not the Escape key press that was consumed by grab logic
-        if !(event_consumed_by_grab_logic && matches!(event, WindowEvent::KeyboardInput { event: KeyEvent { physical_key: PhysicalKey::Code(KeyCode::Escape), state: ElementState::Pressed, .. }, .. })) {
+        if !(event_consumed_by_grab_logic
+            && matches!(
+                event,
+                WindowEvent::KeyboardInput {
+                    event: KeyEvent {
+                        physical_key: PhysicalKey::Code(KeyCode::Escape),
+                        state: ElementState::Pressed,
+                        ..
+                    },
+                    ..
+                }
+            ))
+        {
             event_handled_by_state_input = state.input(&event);
         }
 
@@ -121,11 +143,13 @@
             }
         }
 
-
         // --- Phase 3: Default event handling for non-consumed events ---
         // These are events that weren't an Escape toggle, a click-to-grab,
         // weren't consumed by state.input(), and weren't a CursorMoved while grabbed.
-        if !event_consumed_by_grab_logic && !event_handled_by_state_input && !cursor_moved_while_grabbed {
+        if !event_consumed_by_grab_logic
+            && !event_handled_by_state_input
+            && !cursor_moved_while_grabbed
+        {
             match event {
                 WindowEvent::CloseRequested => {
                     active_loop.exit();
@@ -156,7 +180,8 @@
         event_loop.set_control_flow(ControlFlow::Poll);
 
         if self.window.is_none() {
-            let window_attributes = Window::default_attributes().with_title("Hello WGPU with ApplicationHandler!");
+            let window_attributes =
+                Window::default_attributes().with_title("Hello WGPU with ApplicationHandler!");
             let window_arc = Arc::new(event_loop.create_window(window_attributes).unwrap());
             self.window = Some(Arc::clone(&window_arc));
             let initial_size = window_arc.inner_size();
@@ -199,7 +224,8 @@
         }
     }
 
-    fn about_to_wait(&mut self, _event_loop: &ActiveEventLoop) { // Prefixed with underscore
+    fn about_to_wait(&mut self, _event_loop: &ActiveEventLoop) {
+        // Prefixed with underscore
         // This corresponds to the old Event::MainEventsCleared or Event::AboutToWait
         // Request a redraw continuously for animation, if the window exists.
         if let Some(window) = self.window.as_ref() {
@@ -209,7 +235,8 @@
         // Rendering logic (update, render) will be triggered by WindowEvent::RedrawRequested
     }
 
-    fn exiting(&mut self, _event_loop: &ActiveEventLoop) { // Prefixed with underscore
+    fn exiting(&mut self, _event_loop: &ActiveEventLoop) {
+        // Prefixed with underscore
         // Corresponds to the old Event::LoopDestroyed or Event::LoopExiting
         println!("ApplicationHandler: Event loop is exiting. Cleaning up.");
         // Explicitly drop state and window if necessary, though Arc and Option should handle it.
@@ -225,14 +252,16 @@
 // bytemuck is used to safely cast our struct into a slice of bytes that the GPU can understand.
 #[repr(C)]
 #[derive(Copy, Clone, Debug, bytemuck::Pod, bytemuck::Zeroable)]
-pub struct Vertex { // Made public
+pub struct Vertex {
+    // Made public
     pub position: [f32; 3], // Made public
     pub color: [f32; 3],    // Made public
 }
 
 impl Vertex {
     // This describes the memory layout of a single vertex to the shader.
-    pub fn desc() -> wgpu::VertexBufferLayout<'static> { // Made public
+    pub fn desc() -> wgpu::VertexBufferLayout<'static> {
+        // Made public
         wgpu::VertexBufferLayout {
             array_stride: std::mem::size_of::<Vertex>() as wgpu::BufferAddress,
             step_mode: wgpu::VertexStepMode::Vertex,
@@ -260,16 +289,16 @@
 // ];
 // use crate::cube_geometry;
 use crate::camera::CameraUniform; // Camera and CameraController removed
-use crate::chunk::{CHUNK_WIDTH, CHUNK_HEIGHT, CHUNK_DEPTH}; // Import chunk dimensions, Chunk itself is not directly used in State anymore
+use crate::chunk::{CHUNK_DEPTH, CHUNK_HEIGHT, CHUNK_WIDTH}; // Import chunk dimensions, Chunk itself is not directly used in State anymore
 use crate::cube_geometry::CubeFace; // Import CubeFace
+use crate::debug_overlay::DebugOverlay;
+use crate::physics::PLAYER_EYE_HEIGHT; // For camera positioning
 use crate::player::Player; // Import Player
-use crate::physics::PLAYER_EYE_HEIGHT; // For camera positioning
+use crate::raycast::BlockFace;
+use crate::wireframe_renderer::WireframeRenderer; // Import WireframeRenderer
+use crate::world::World;
+use glam::IVec3;
 use glam::Mat4; // For view/projection matrix calculation
-use crate::debug_overlay::DebugOverlay;
-use crate::world::World;
-use crate::raycast::BlockFace;
-use glam::IVec3;
-use crate::wireframe_renderer::WireframeRenderer; // Import WireframeRenderer
 use std::collections::HashMap; // For storing chunk render data
 
 // Struct to hold GPU buffers for a single chunk's mesh
@@ -303,22 +332,21 @@
     // chunk_index_buffer: Option<wgpu::Buffer>, // Removed
     // num_chunk_indices: u32, // Removed
     chunk_render_data: HashMap<(i32, i32), ChunkRenderData>, // Stores VBs/IBs per chunk coord
-    active_chunk_coords: Vec<(i32, i32)>, // Coords of chunks to render
+    active_chunk_coords: Vec<(i32, i32)>,                    // Coords of chunks to render
 
     depth_texture: wgpu::Texture,
     depth_texture_view: wgpu::TextureView,
     debug_overlay: DebugOverlay,
-<<<<<<< HEAD
     crosshair: ui::crosshair::Crosshair,
-=======
     wireframe_renderer: WireframeRenderer, // For selected block outline
-
     selected_block: Option<(IVec3, BlockFace)>, // For raycasting result
->>>>>>> 07c2712f
 }
 
 impl State {
-    async fn new(window_surface_target: Arc<Window>, initial_size: winit::dpi::PhysicalSize<u32>) -> Self {
+    async fn new(
+        window_surface_target: Arc<Window>,
+        initial_size: winit::dpi::PhysicalSize<u32>,
+    ) -> Self {
         let instance = wgpu::Instance::new(&wgpu::InstanceDescriptor {
             backends: wgpu::Backends::all(),
             ..Default::default()
@@ -369,9 +397,9 @@
             source: wgpu::ShaderSource::Wgsl(include_str!("shader.wgsl").into()),
         });
 
-        let camera_bind_group_layout = device.create_bind_group_layout(&wgpu::BindGroupLayoutDescriptor {
-            entries: &[
-                wgpu::BindGroupLayoutEntry {
+        let camera_bind_group_layout =
+            device.create_bind_group_layout(&wgpu::BindGroupLayoutDescriptor {
+                entries: &[wgpu::BindGroupLayoutEntry {
                     binding: 0,
                     visibility: wgpu::ShaderStages::VERTEX,
                     ty: wgpu::BindingType::Buffer {
@@ -380,10 +408,9 @@
                         min_binding_size: None,
                     },
                     count: None,
-                }
-            ],
-            label: Some("camera_bind_group_layout"),
-        });
+                }],
+                label: Some("camera_bind_group_layout"),
+            });
 
         let render_pipeline_layout =
             device.create_pipeline_layout(&wgpu::PipelineLayoutDescriptor {
@@ -458,21 +485,17 @@
         // camera_uniform.update_view_proj(&camera); // This will be done in State::update
 
         use wgpu::util::DeviceExt; // For create_buffer_init
-        let camera_buffer = device.create_buffer_init(
-            &wgpu::util::BufferInitDescriptor {
-                label: Some("Camera Buffer"),
-                contents: bytemuck::cast_slice(&[camera_uniform]),
-                usage: wgpu::BufferUsages::UNIFORM | wgpu::BufferUsages::COPY_DST,
-            }
-        );
+        let camera_buffer = device.create_buffer_init(&wgpu::util::BufferInitDescriptor {
+            label: Some("Camera Buffer"),
+            contents: bytemuck::cast_slice(&[camera_uniform]),
+            usage: wgpu::BufferUsages::UNIFORM | wgpu::BufferUsages::COPY_DST,
+        });
         let camera_bind_group = device.create_bind_group(&wgpu::BindGroupDescriptor {
             layout: &camera_bind_group_layout,
-            entries: &[
-                wgpu::BindGroupEntry {
-                    binding: 0,
-                    resource: camera_buffer.as_entire_binding(),
-                }
-            ],
+            entries: &[wgpu::BindGroupEntry {
+                binding: 0,
+                resource: camera_buffer.as_entire_binding(),
+            }],
             label: Some("camera_bind_group"),
         });
 
@@ -499,11 +522,9 @@
         let depth_texture_view = depth_texture.create_view(&wgpu::TextureViewDescriptor::default());
 
         let debug_overlay = DebugOverlay::new(&device, &config);
-<<<<<<< HEAD
         let crosshair = ui::crosshair::Crosshair::new(&device, &config);
-=======
-        let wireframe_renderer = WireframeRenderer::new(&device, &config, &camera_bind_group_layout);
->>>>>>> 07c2712f
+        let wireframe_renderer =
+            WireframeRenderer::new(&device, &config, &camera_bind_group_layout);
 
         let state = Self {
             surface,
@@ -527,12 +548,9 @@
             depth_texture,
             depth_texture_view,
             debug_overlay,
-<<<<<<< HEAD
-            crosshair,
-=======
             wireframe_renderer,
             selected_block: None,
->>>>>>> 07c2712f
+            crosshair,
         };
 
         // Initial chunk loading and meshing will be handled by the first `update` call.
@@ -559,7 +577,10 @@
             // For now, if it doesn't exist, we can't mesh it.
             // Or, we could use get_or_create_chunk if world was mut.
             // Let's assume `update` ensures chunks are loaded before calling this.
-            eprintln!("Attempted to build mesh for non-existent or non-generated chunk ({}, {})", chunk_cx, chunk_cz);
+            eprintln!(
+                "Attempted to build mesh for non-existent or non-generated chunk ({}, {})",
+                chunk_cx, chunk_cz
+            );
             // Remove any existing render data if we decide to "unload" it visually
             self.chunk_render_data.remove(&(chunk_cx, chunk_cz));
             return;
@@ -572,7 +593,6 @@
         // (cx * CHUNK_WIDTH + lx, ly, cz * CHUNK_DEPTH + lz)
         let chunk_world_origin_x = chunk_cx as f32 * CHUNK_WIDTH as f32;
         let chunk_world_origin_z = chunk_cz as f32 * CHUNK_DEPTH as f32;
-
 
         for lx in 0..CHUNK_WIDTH {
             for ly in 0..CHUNK_HEIGHT {
@@ -591,36 +611,39 @@
                             let current_block_world_center = glam::Vec3::new(
                                 chunk_world_origin_x + lx as f32 + 0.5,
                                 ly as f32 + 0.5, // Y is absolute block coordinate
-                                chunk_world_origin_z + lz as f32 + 0.5
+                                chunk_world_origin_z + lz as f32 + 0.5,
                             );
 
                             // Face culling logic: Check neighbors
                             // Neighbors can be in the same chunk or adjacent chunks.
                             let face_definitions: [(CubeFace, (i32, i32, i32)); 6] = [
-                                (CubeFace::Front,  (0, 0, -1)), // Relative to current block: (lx, ly, lz-1)
-                                (CubeFace::Back,   (0, 0, 1)),  // (lx, ly, lz+1)
-                                (CubeFace::Right,  (1, 0, 0)),  // (lx+1, ly, lz)
-                                (CubeFace::Left,   (-1, 0, 0)), // (lx-1, ly, lz)
-                                (CubeFace::Top,    (0, 1, 0)),  // (lx, ly+1, lz)
+                                (CubeFace::Front, (0, 0, -1)), // Relative to current block: (lx, ly, lz-1)
+                                (CubeFace::Back, (0, 0, 1)),   // (lx, ly, lz+1)
+                                (CubeFace::Right, (1, 0, 0)),  // (lx+1, ly, lz)
+                                (CubeFace::Left, (-1, 0, 0)),  // (lx-1, ly, lz)
+                                (CubeFace::Top, (0, 1, 0)),    // (lx, ly+1, lz)
                                 (CubeFace::Bottom, (0, -1, 0)), // (lx, ly-1, lz)
                             ];
 
                             for (face_type, offset) in face_definitions.iter() {
                                 // Calculate absolute world coordinates of the neighbor block to check
-                                let neighbor_world_bx = chunk_world_origin_x as i32 + lx as i32 + offset.0;
+                                let neighbor_world_bx =
+                                    chunk_world_origin_x as i32 + lx as i32 + offset.0;
                                 let neighbor_world_by = ly as i32 + offset.1; // Y is absolute
-                                let neighbor_world_bz = chunk_world_origin_z as i32 + lz as i32 + offset.2;
+                                let neighbor_world_bz =
+                                    chunk_world_origin_z as i32 + lz as i32 + offset.2;
 
                                 let mut is_face_visible = true;
                                 // Check if neighbor is outside world bounds (e.g. y < 0 or y >= CHUNK_HEIGHT)
-                                if neighbor_world_by < 0 || neighbor_world_by >= CHUNK_HEIGHT as i32 {
+                                if neighbor_world_by < 0 || neighbor_world_by >= CHUNK_HEIGHT as i32
+                                {
                                     // Neighbor is outside vertical build limit, face is visible
                                 } else {
                                     // Query the world for the neighbor block
                                     if let Some(neighbor_block) = self.world.get_block_at_world(
                                         neighbor_world_bx as f32,
                                         neighbor_world_by as f32,
-                                        neighbor_world_bz as f32
+                                        neighbor_world_bz as f32,
                                     ) {
                                         if neighbor_block.is_solid() {
                                             is_face_visible = false;
@@ -629,7 +652,6 @@
                                     // If neighbor_block is None (e.g. chunk not loaded), face is visible.
                                 }
 
-
                                 if is_face_visible {
                                     let vertices_template = face_type.get_vertices_template();
                                     let local_indices = face_type.get_local_indices();
@@ -638,7 +660,9 @@
                                         chunk_mesh_vertices.push(Vertex {
                                             // Vertex positions are already relative to block center.
                                             // We add the block's world center to get final world vertex positions.
-                                            position: (current_block_world_center + glam::Vec3::from(v_template.position)).into(),
+                                            position: (current_block_world_center
+                                                + glam::Vec3::from(v_template.position))
+                                            .into(),
                                             color: block_color,
                                         });
                                     }
@@ -656,28 +680,34 @@
 
         if !chunk_mesh_vertices.is_empty() && !chunk_mesh_indices.is_empty() {
             use wgpu::util::DeviceExt;
-            let vertex_buffer = self.device.create_buffer_init(&wgpu::util::BufferInitDescriptor {
-                label: Some(&format!("Chunk VB ({}, {})", chunk_cx, chunk_cz)),
-                contents: bytemuck::cast_slice(&chunk_mesh_vertices),
-                usage: wgpu::BufferUsages::VERTEX,
-            });
-            let index_buffer = self.device.create_buffer_init(&wgpu::util::BufferInitDescriptor {
-                label: Some(&format!("Chunk IB ({}, {})", chunk_cx, chunk_cz)),
-                contents: bytemuck::cast_slice(&chunk_mesh_indices),
-                usage: wgpu::BufferUsages::INDEX,
-            });
-
-            self.chunk_render_data.insert((chunk_cx, chunk_cz), ChunkRenderData {
-                vertex_buffer,
-                index_buffer,
-                num_indices: chunk_mesh_indices.len() as u32,
-            });
+            let vertex_buffer = self
+                .device
+                .create_buffer_init(&wgpu::util::BufferInitDescriptor {
+                    label: Some(&format!("Chunk VB ({}, {})", chunk_cx, chunk_cz)),
+                    contents: bytemuck::cast_slice(&chunk_mesh_vertices),
+                    usage: wgpu::BufferUsages::VERTEX,
+                });
+            let index_buffer = self
+                .device
+                .create_buffer_init(&wgpu::util::BufferInitDescriptor {
+                    label: Some(&format!("Chunk IB ({}, {})", chunk_cx, chunk_cz)),
+                    contents: bytemuck::cast_slice(&chunk_mesh_indices),
+                    usage: wgpu::BufferUsages::INDEX,
+                });
+
+            self.chunk_render_data.insert(
+                (chunk_cx, chunk_cz),
+                ChunkRenderData {
+                    vertex_buffer,
+                    index_buffer,
+                    num_indices: chunk_mesh_indices.len() as u32,
+                },
+            );
         } else {
             // No visible faces, or chunk is empty. Remove existing render data if any.
             self.chunk_render_data.remove(&(chunk_cx, chunk_cz));
         }
     }
-
 
     pub fn resize(&mut self, new_size: winit::dpi::PhysicalSize<u32>) {
         if new_size.width > 0 && new_size.height > 0 {
@@ -701,10 +731,13 @@
                 view_formats: &[],
             };
             self.depth_texture = self.device.create_texture(&depth_texture_desc);
-            self.depth_texture_view = self.depth_texture.create_view(&wgpu::TextureViewDescriptor::default());
+            self.depth_texture_view = self
+                .depth_texture
+                .create_view(&wgpu::TextureViewDescriptor::default());
 
             self.surface.configure(&self.device, &self.config);
-            self.debug_overlay.resize(new_size.width, new_size.height, &self.queue); // Added &self.queue
+            self.debug_overlay
+                .resize(new_size.width, new_size.height, &self.queue); // Added &self.queue
             self.crosshair.resize(new_size, &self.queue);
         }
     }
@@ -730,20 +763,25 @@
                 let is_pressed = *state == ElementState::Pressed;
                 match key_code {
                     KeyCode::KeyW | KeyCode::ArrowUp => {
-                        self.player.movement_intention.forward = is_pressed; true
+                        self.player.movement_intention.forward = is_pressed;
+                        true
                     }
                     KeyCode::KeyS | KeyCode::ArrowDown => {
-                        self.player.movement_intention.backward = is_pressed; true
+                        self.player.movement_intention.backward = is_pressed;
+                        true
                     }
                     KeyCode::KeyA | KeyCode::ArrowLeft => {
-                        self.player.movement_intention.left = is_pressed; true
+                        self.player.movement_intention.left = is_pressed;
+                        true
                     }
                     KeyCode::KeyD | KeyCode::ArrowRight => {
-                        self.player.movement_intention.right = is_pressed; true
+                        self.player.movement_intention.right = is_pressed;
+                        true
                     }
                     KeyCode::Space => {
                         // For player, Space is jump. "Up" movement (flying) is removed.
-                        self.player.movement_intention.jump = is_pressed; true
+                        self.player.movement_intention.jump = is_pressed;
+                        true
                     }
                     KeyCode::ShiftLeft | KeyCode::ShiftRight => {
                         // "Down" movement (flying) is removed. Shift could be for sprinting or crouching later.
@@ -752,7 +790,8 @@
                     }
                     KeyCode::Escape => false, // Escape is handled by App for mouse grab
                     KeyCode::F3 => {
-                        if is_pressed { // Only toggle on press
+                        if is_pressed {
+                            // Only toggle on press
                             self.debug_overlay.toggle_visibility();
                         }
                         true // Event handled regardless of press/release to consume it
@@ -813,7 +852,8 @@
 
         // Pass 2: Build meshes for newly activated chunks or those needing an update
         let mut coords_to_mesh: Vec<(i32, i32)> = Vec::new();
-        for &(cx, cz) in &self.active_chunk_coords { // Iterate over self.active_chunk_coords immutably
+        for &(cx, cz) in &self.active_chunk_coords {
+            // Iterate over self.active_chunk_coords immutably
             if !self.chunk_render_data.contains_key(&(cx, cz)) {
                 coords_to_mesh.push((cx, cz)); // Collect coordinates
             }
@@ -830,18 +870,18 @@
         // (Future: Unload meshes for chunks no longer in active_chunk_coords)
         // self.chunk_render_data.retain(|coord, _| self.active_chunk_coords.contains(coord));
 
-
         // 2. Update player physics and collision (now using self.world)
-        self.player.update_physics_and_collision(dt_secs, &self.world);
+        self.player
+            .update_physics_and_collision(dt_secs, &self.world);
 
         // New: Perform raycasting
         const RAYCAST_MAX_DISTANCE: f32 = 5.0;
-        self.selected_block = crate::raycast::cast_ray(&self.player, &self.world, RAYCAST_MAX_DISTANCE);
+        self.selected_block =
+            crate::raycast::cast_ray(&self.player, &self.world, RAYCAST_MAX_DISTANCE);
         // For debugging:
         // if let Some((pos, face)) = self.selected_block {
         //     println!("Selected block: {:?} at face {:?}", pos, face);
         // }
-
 
         // 3. Update camera view based on player state
         let camera_eye = self.player.position + glam::Vec3::new(0.0, PLAYER_EYE_HEIGHT, 0.0);
@@ -852,7 +892,8 @@
             self.player.yaw.cos() * self.player.pitch.cos(),
             self.player.pitch.sin(),
             self.player.yaw.sin() * self.player.pitch.cos(),
-        ).normalize();
+        )
+        .normalize();
         let camera_target = camera_eye + camera_front;
 
         let view_matrix = Mat4::look_at_rh(camera_eye, camera_target, glam::Vec3::Y);
@@ -869,7 +910,11 @@
         self.camera_uniform.view_proj = view_proj_matrix.to_cols_array_2d();
 
         // 3. Write updated camera uniform to GPU buffer
-        self.queue.write_buffer(&self.camera_buffer, 0, bytemuck::cast_slice(&[self.camera_uniform]));
+        self.queue.write_buffer(
+            &self.camera_buffer,
+            0,
+            bytemuck::cast_slice(&[self.camera_uniform]),
+        );
 
         // Chunk mesh is static for now after initial build.
         // If blocks could change, we would call self.build_chunk_mesh() here or when a change occurs.
@@ -905,7 +950,10 @@
                     resolve_target: None,
                     ops: wgpu::Operations {
                         load: wgpu::LoadOp::Clear(wgpu::Color {
-                            r: 0.1, g: 0.2, b: 0.3, a: 1.0,
+                            r: 0.1,
+                            g: 0.2,
+                            b: 0.3,
+                            a: 1.0,
                         }),
                         store: wgpu::StoreOp::Store,
                     },
@@ -930,7 +978,10 @@
                 if let Some(render_data) = self.chunk_render_data.get(chunk_coord) {
                     if render_data.num_indices > 0 {
                         render_pass.set_vertex_buffer(0, render_data.vertex_buffer.slice(..));
-                        render_pass.set_index_buffer(render_data.index_buffer.slice(..), wgpu::IndexFormat::Uint16);
+                        render_pass.set_index_buffer(
+                            render_data.index_buffer.slice(..),
+                            wgpu::IndexFormat::Uint16,
+                        );
                         render_pass.draw_indexed(0..render_data.num_indices, 0, 0..1);
                     }
                 }
@@ -950,20 +1001,21 @@
 
         // Crosshair Pass
         {
-            let mut crosshair_render_pass = encoder.begin_render_pass(&wgpu::RenderPassDescriptor {
-                label: Some("Crosshair Render Pass"),
-                color_attachments: &[Some(wgpu::RenderPassColorAttachment {
-                    view: &view,
-                    resolve_target: None,
-                    ops: wgpu::Operations {
-                        load: wgpu::LoadOp::Load, // Load results of 3D pass
-                        store: wgpu::StoreOp::Store,
-                    },
-                })],
-                depth_stencil_attachment: None, // No depth for crosshair
-                timestamp_writes: None,
-                occlusion_query_set: None,
-            });
+            let mut crosshair_render_pass =
+                encoder.begin_render_pass(&wgpu::RenderPassDescriptor {
+                    label: Some("Crosshair Render Pass"),
+                    color_attachments: &[Some(wgpu::RenderPassColorAttachment {
+                        view: &view,
+                        resolve_target: None,
+                        ops: wgpu::Operations {
+                            load: wgpu::LoadOp::Load, // Load results of 3D pass
+                            store: wgpu::StoreOp::Store,
+                        },
+                    })],
+                    depth_stencil_attachment: None, // No depth for crosshair
+                    timestamp_writes: None,
+                    occlusion_query_set: None,
+                });
             self.crosshair.draw(&mut crosshair_render_pass);
         } // Crosshair pass ends
 
@@ -971,31 +1023,31 @@
         // The debug_overlay.prepare() was called at the beginning of render()
         // Now, draw it in its own pass.
         {
-            let mut debug_text_render_pass = encoder.begin_render_pass(&wgpu::RenderPassDescriptor {
-                label: Some("Debug Text Render Pass"),
-                color_attachments: &[Some(wgpu::RenderPassColorAttachment {
-                    view: &view, // Use the same texture view
-                    resolve_target: None,
-                    ops: wgpu::Operations {
-                        load: wgpu::LoadOp::Load, // Load results of crosshair pass
-                        store: wgpu::StoreOp::Store, // Store the debug text
-                    },
-                })],
-                // Debug text DOES use depth testing, as per its pipeline setup
-                depth_stencil_attachment: Some(wgpu::RenderPassDepthStencilAttachment {
-                    view: &self.depth_texture_view, // Reuse main depth texture
-                    depth_ops: Some(wgpu::Operations {
-                        load: wgpu::LoadOp::Load, // Load depth from main pass
-                        store: wgpu::StoreOp::Store, // Text can write to depth if needed
+            let mut debug_text_render_pass =
+                encoder.begin_render_pass(&wgpu::RenderPassDescriptor {
+                    label: Some("Debug Text Render Pass"),
+                    color_attachments: &[Some(wgpu::RenderPassColorAttachment {
+                        view: &view, // Use the same texture view
+                        resolve_target: None,
+                        ops: wgpu::Operations {
+                            load: wgpu::LoadOp::Load,    // Load results of crosshair pass
+                            store: wgpu::StoreOp::Store, // Store the debug text
+                        },
+                    })],
+                    // Debug text DOES use depth testing, as per its pipeline setup
+                    depth_stencil_attachment: Some(wgpu::RenderPassDepthStencilAttachment {
+                        view: &self.depth_texture_view, // Reuse main depth texture
+                        depth_ops: Some(wgpu::Operations {
+                            load: wgpu::LoadOp::Load,    // Load depth from main pass
+                            store: wgpu::StoreOp::Store, // Text can write to depth if needed
+                        }),
+                        stencil_ops: None,
                     }),
-                    stencil_ops: None,
-                }),
-                timestamp_writes: None,
-                occlusion_query_set: None,
-            });
+                    timestamp_writes: None,
+                    occlusion_query_set: None,
+                });
             self.debug_overlay.render(&mut debug_text_render_pass);
         } // Debug text pass ends
-
 
         self.queue.submit(Some(encoder.finish()));
         output.present();
@@ -1085,7 +1137,6 @@
     // The `unwrap()` is kept here assuming the `EventLoop::run` it replaces also had an unwrap,
     // but it might need removal if `run_app` for the target winit version doesn't return a Result.
     // Checking winit 0.30 docs: `run_app` returns `Result<(), EventLoopError>`. So unwrap is appropriate.
-
 }
 
 fn main() {
