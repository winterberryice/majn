--- conflicted
+++ resolved
@@ -1,6 +1,3 @@
-// Content of main.rs from last read_files, with is_face_visible logic updated
-// AND with the erroneous "[end of engine/src/main.rs]" lines removed.
-
 mod block;
 mod camera;
 mod chunk;
@@ -507,22 +504,7 @@
                     entry_point: Some("fs_main"),
                     targets: &[Some(wgpu::ColorTargetState {
                         format: config.format,
-<<<<<<< HEAD
-                        blend: Some(wgpu::BlendState {
-                            color: wgpu::BlendComponent {
-                                src_factor: wgpu::BlendFactor::SrcAlpha,
-                                dst_factor: wgpu::BlendFactor::OneMinusSrcAlpha,
-                                operation: wgpu::BlendOperation::Add,
-                            },
-                            alpha: wgpu::BlendComponent {
-                                src_factor: wgpu::BlendFactor::One,
-                                dst_factor: wgpu::BlendFactor::OneMinusSrcAlpha,
-                                operation: wgpu::BlendOperation::Add,
-                            },
-                        }),
-=======
                         blend: None,
->>>>>>> 7c52be93
                         write_mask: wgpu::ColorWrites::ALL,
                     })],
                     compilation_options: wgpu::PipelineCompilationOptions::default(),
@@ -538,11 +520,7 @@
                 },
                 depth_stencil: Some(wgpu::DepthStencilState {
                     format: wgpu::TextureFormat::Depth32Float,
-<<<<<<< HEAD
-                    depth_write_enabled: false,
-=======
                     depth_write_enabled: true,
->>>>>>> 7c52be93
                     depth_compare: wgpu::CompareFunction::Less,
                     stencil: wgpu::StencilState::default(),
                     bias: wgpu::DepthBiasState::default(),
@@ -803,26 +781,6 @@
             }
         }
 
-<<<<<<< HEAD
-        let player_camera_pos = self.player.position + glam::Vec3::new(0.0, PLAYER_EYE_HEIGHT, 0.0);
-        transparent_block_render_list.sort_by(|a, b| {
-            let dist_a = player_camera_pos.distance_squared(a.world_center);
-            let dist_b = player_camera_pos.distance_squared(b.world_center);
-            dist_b
-                .partial_cmp(&dist_a)
-                .unwrap_or(std::cmp::Ordering::Equal)
-        });
-=======
-        // let player_camera_pos = self.player.position + glam::Vec3::new(0.0, PLAYER_EYE_HEIGHT, 0.0);
-        // transparent_block_render_list.sort_by(|a, b| {
-        //     let dist_a = player_camera_pos.distance_squared(a.world_center);
-        //     let dist_b = player_camera_pos.distance_squared(b.world_center);
-        //     dist_b
-        //         .partial_cmp(&dist_a)
-        //         .unwrap_or(std::cmp::Ordering::Equal)
-        // });
->>>>>>> 7c52be93
-
         for t_block_data in transparent_block_render_list {
             let block = &t_block_data.block;
             let _lx = t_block_data.lx;
@@ -868,13 +826,8 @@
                         neighbor_world_by_transparent as f32,
                         neighbor_world_bz_transparent as f32,
                     ) {
-<<<<<<< HEAD
-                        if neighbor_block_transparent.is_solid()
-                            && !neighbor_block_transparent.is_transparent()
-=======
                         if !neighbor_block_transparent.is_transparent()
                             || neighbor_block_transparent.block_type == block.block_type
->>>>>>> 7c52be93
                         {
                             is_face_visible_for_transparent = false;
                         }
@@ -1113,42 +1066,6 @@
         for &(cx, cz) in &self.active_chunk_coords {
             if !self.chunk_render_data.contains_key(&(cx, cz)) {
                 coords_to_mesh.push((cx, cz));
-<<<<<<< HEAD
-            } else {
-                if let Some(render_data) = self.chunk_render_data.get(&(cx, cz)) {
-                    if render_data.transparent_buffers.is_some() {
-                        let mut needs_remesh = false;
-                        if let Some(last_pos) = render_data.last_transparent_mesh_camera_pos {
-                            if self.player.position.distance_squared(last_pos)
-                                > TRANSPARENT_REMESH_DISTANCE_SQUARED_THRESHOLD
-                            {
-                                needs_remesh = true;
-                            }
-                        } else {
-                            needs_remesh = true;
-                        }
-                        if !needs_remesh {
-                            if let Some(last_yaw) = render_data.last_transparent_mesh_camera_yaw {
-                                let yaw_diff = (self.player.yaw - last_yaw).abs();
-                                let mut normalized_yaw_diff = yaw_diff;
-                                if normalized_yaw_diff > std::f32::consts::PI {
-                                    normalized_yaw_diff =
-                                        2.0 * std::f32::consts::PI - normalized_yaw_diff;
-                                }
-                                if normalized_yaw_diff > TRANSPARENT_REMESH_YAW_THRESHOLD_RADIANS {
-                                    needs_remesh = true;
-                                }
-                            } else {
-                                needs_remesh = true;
-                            }
-                        }
-                        if needs_remesh {
-                            coords_to_mesh.push((cx, cz));
-                        }
-                    }
-                }
-=======
->>>>>>> 7c52be93
             }
         }
         coords_to_mesh.sort_unstable();
@@ -1336,24 +1253,7 @@
                 dist_b
                     .partial_cmp(&dist_a)
                     .unwrap_or(std::cmp::Ordering::Equal)
-<<<<<<< HEAD
-=======
             });
-            // for chunk_coord in &sorted_transparent_chunks {
-            //     if let Some(chunk_data) = self.chunk_render_data.get(chunk_coord) {
-            //         if let Some(ref transparent_buffers) = chunk_data.transparent_buffers {
-            //             if transparent_buffers.num_indices > 0 {
-            //                 render_pass
-            //                     .set_vertex_buffer(0, transparent_buffers.vertex_buffer.slice(..));
-            //                 render_pass.set_index_buffer(
-            //                     transparent_buffers.index_buffer.slice(..),
-            //                     wgpu::IndexFormat::Uint16,
-            //                 );
-            //                 render_pass.draw_indexed(0..transparent_buffers.num_indices, 0, 0..1);
-            //             }
-            //         }
-            //     }
-            // }
             let mut sorted_transparent_chunks = self.active_chunk_coords.clone();
             let player_pos = self.player.position;
             sorted_transparent_chunks.sort_by(|a, b| {
@@ -1372,7 +1272,6 @@
                 dist_b
                     .partial_cmp(&dist_a)
                     .unwrap_or(std::cmp::Ordering::Equal)
->>>>>>> 7c52be93
             });
             for chunk_coord in &sorted_transparent_chunks {
                 if let Some(chunk_data) = self.chunk_render_data.get(chunk_coord) {
@@ -1448,9 +1347,4 @@
 
 fn main() {
     pollster::block_on(run());
-<<<<<<< HEAD
-}
-=======
-}
-// ... (rest of main.rs, if any) ...
->>>>>>> 7c52be93
+}