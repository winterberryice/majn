--- conflicted
+++ resolved
@@ -104,13 +104,10 @@
 import java.nio.ByteBuffer;
 import java.nio.FloatBuffer;
 import java.nio.IntBuffer;
-<<<<<<< HEAD
 import java.nio.channels.Channels;
 import java.nio.channels.FileChannel;
 import java.nio.channels.ReadableByteChannel;
-=======
 import java.util.Collection; // Added for Collection
->>>>>>> 9176b4fe
 import org.joml.Matrix4f; // Added for JOML
 import org.lwjgl.Version;
 import org.lwjgl.glfw.GLFWVidMode;
@@ -437,36 +434,37 @@
     Collection<Chunk> chunksToRender = world.getChunksAroundPlayer(playerX, playerY, playerZ);
 
     for (Chunk currentChunk : chunksToRender) {
-        if (currentChunk == null) continue;
-
-        int chunkBaseX = currentChunk.getChunkX();
-        int chunkBaseY = currentChunk.getChunkY();
-        int chunkBaseZ = currentChunk.getChunkZ();
-
-        for (int localX = 0; localX < Chunk.CHUNK_WIDTH; localX++) {
-            for (int localY = 0; localY < Chunk.CHUNK_HEIGHT; localY++) {
-                for (int localZ = 0; localZ < Chunk.CHUNK_DEPTH; localZ++) {
-                    Block block = currentChunk.getBlock(localX, localY, localZ);
-                    if (block != null && block.getType() != Block.BlockType.AIR) {
-
-                        if (block.getType() == Block.BlockType.DIRT) {
-                            glColor3f(0.6f, 0.4f, 0.2f); // Brownish color for DIRT
-                        } else if (block.getType() == Block.BlockType.GRASS) {
-                            glColor3f(0.0f, 0.8f, 0.0f); // Green color for GRASS
-                        } else {
-                            glColor3f(0.5f, 0.5f, 0.5f); // Default grey for other types (if any)
-                        }
-
-                        // Calculate absolute world coordinates for this block
-                        float worldX = (chunkBaseX * Chunk.CHUNK_WIDTH + localX) * blockSize;
-                        float worldY = (chunkBaseY * Chunk.CHUNK_HEIGHT + localY) * blockSize;
-                        float worldZ = (chunkBaseZ * Chunk.CHUNK_DEPTH + localZ) * blockSize;
-
-                        glPushMatrix();
-                        glTranslatef(worldX, worldY, worldZ);
-
-                        // Draw a cube (same cube drawing code as before)
-                        // Front face
+      if (currentChunk == null)
+        continue;
+
+      int chunkBaseX = currentChunk.getChunkX();
+      int chunkBaseY = currentChunk.getChunkY();
+      int chunkBaseZ = currentChunk.getChunkZ();
+
+      for (int localX = 0; localX < Chunk.CHUNK_WIDTH; localX++) {
+        for (int localY = 0; localY < Chunk.CHUNK_HEIGHT; localY++) {
+          for (int localZ = 0; localZ < Chunk.CHUNK_DEPTH; localZ++) {
+            Block block = currentChunk.getBlock(localX, localY, localZ);
+            if (block != null && block.getType() != Block.BlockType.AIR) {
+
+              if (block.getType() == Block.BlockType.DIRT) {
+                glColor3f(0.6f, 0.4f, 0.2f); // Brownish color for DIRT
+              } else if (block.getType() == Block.BlockType.GRASS) {
+                glColor3f(0.0f, 0.8f, 0.0f); // Green color for GRASS
+              } else {
+                glColor3f(0.5f, 0.5f, 0.5f); // Default grey for other types (if any)
+              }
+
+              // Calculate absolute world coordinates for this block
+              float worldX = (chunkBaseX * Chunk.CHUNK_WIDTH + localX) * blockSize;
+              float worldY = (chunkBaseY * Chunk.CHUNK_HEIGHT + localY) * blockSize;
+              float worldZ = (chunkBaseZ * Chunk.CHUNK_DEPTH + localZ) * blockSize;
+
+              glPushMatrix();
+              glTranslatef(worldX, worldY, worldZ);
+
+              // Draw a cube (same cube drawing code as before)
+              // Front face
               glBegin(GL_QUADS);
               glVertex3f(-blockSize / 2, -blockSize / 2, blockSize / 2);
               glVertex3f(blockSize / 2, -blockSize / 2, blockSize / 2);
